--- conflicted
+++ resolved
@@ -3,15 +3,9 @@
 openpi holds open-source models and packages for robotics, published by the [Physical Intelligence team](https://www.physicalintelligence.company/).
 
 Currently, this repo contains three types of models:
-<<<<<<< HEAD
-- the [π₀ model](https://www.physicalintelligence.company/blog/pi0), a flow-based diffusion vision-language-action model (VLA).
-- the [π₀-FAST model](https://www.physicalintelligence.company/research/fast), an autoregressive VLA, based on the FAST action tokenizer.
-- the [π₀.₅ model](https://www.physicalintelligence.company/blog/pi05), an upgraded version of π₀ with better open-world generalization.
-=======
 - the [π₀ model](https://www.physicalintelligence.company/blog/pi0), a flow-based vision-language-action model (VLA).
 - the [π₀-FAST model](https://www.physicalintelligence.company/research/fast), an autoregressive VLA, based on the FAST action tokenizer.
 - the [π₀.₅ model](https://www.physicalintelligence.company/blog/pi05), an upgraded version of π₀ with better open-world generalization trained with [knowledge insulation](https://www.physicalintelligence.company/research/knowledge_insulation). Note that, in this repository, we currently only support the flow matching head for both $\pi_{0.5}$ training and inference.
->>>>>>> 5bff19b0
 
 For all models, we provide _base model_ checkpoints, pre-trained on 10k+ hours of robot data, and examples for using them out of the box or fine-tuning them to your own datasets.
 
@@ -19,10 +13,7 @@
 
 ## Updates
 
-<<<<<<< HEAD
-=======
 - [Sept 2025] We released PyTorch support in openpi.
->>>>>>> 5bff19b0
 - [Sept 2025] We released pi05, an upgraded version of pi0 with better open-world generalization.
 - [Sept 2025]: We have added an [improved idle filter](examples/droid/README_train.md#data-filtering) for DROID training.
 - [Jun 2025]: We have added [instructions](examples/droid/README_train.md) for using `openpi` to train VLAs on the full [DROID dataset](https://droid-dataset.github.io/). This is an approximate open-source implementation of the training pipeline used to train pi0-FAST-DROID. 
@@ -74,11 +65,7 @@
 | ------------ | ----------- | ----------------------------------------------------------------------------------------------------------- | ---------------------------------------------- |
 | $\pi_0$      | Fine-Tuning | Base [π₀ model](https://www.physicalintelligence.company/blog/pi0) for fine-tuning                | `gs://openpi-assets/checkpoints/pi0_base`      |
 | $\pi_0$-FAST | Fine-Tuning | Base autoregressive [π₀-FAST model](https://www.physicalintelligence.company/research/fast) for fine-tuning | `gs://openpi-assets/checkpoints/pi0_fast_base` |
-<<<<<<< HEAD
-| $\pi_{0.5}$    | Fine-Tuning | Base diffusion [π₀.₅ model](https://www.physicalintelligence.company/blog/pi05) for fine-tuning    | `gs://openpi-assets-preview/checkpoints/pi05_may21_280k_v1`      |
-=======
 | $\pi_{0.5}$    | Fine-Tuning | Base [π₀.₅ model](https://www.physicalintelligence.company/blog/pi05) for fine-tuning    | `gs://openpi-assets/checkpoints/pi05_base`      |
->>>>>>> 5bff19b0
 
 ### Fine-Tuned Models
 We also provide "expert" checkpoints for various robot platforms and tasks. These models are fine-tuned from the base models above and intended to run directly on the target robot. These may or may not work on your particular robot. Since these checkpoints were fine-tuned on relatively small datasets collected with more widely available robots, such as ALOHA and the DROID Franka setup, they might not generalize to your particular setup, though we found some of these, especially the DROID checkpoint, to generalize quite broadly in practice.
@@ -90,13 +77,8 @@
 | $\pi_0$-ALOHA-towel      | Inference   | $\pi_0$ model fine-tuned on internal [ALOHA](https://tonyzhaozh.github.io/aloha/) data: can fold diverse towels 0-shot on ALOHA robot platforms                                                          | `gs://openpi-assets/checkpoints/pi0_aloha_towel`      |
 | $\pi_0$-ALOHA-tupperware | Inference   | $\pi_0$ model fine-tuned on internal [ALOHA](https://tonyzhaozh.github.io/aloha/) data: can unpack food from a tupperware container                                                                                                             | `gs://openpi-assets/checkpoints/pi0_aloha_tupperware` |
 | $\pi_0$-ALOHA-pen-uncap  | Inference   | $\pi_0$ model fine-tuned on public [ALOHA](https://dit-policy.github.io/) data: can uncap a pen                                                                                                          | `gs://openpi-assets/checkpoints/pi0_aloha_pen_uncap`  |
-<<<<<<< HEAD
-| $\pi_{0.5}$-LIBERO      | Inference   | $\pi_{0.5}$ model fine-tuned for the [LIBERO](https://libero-project.github.io/datasets) benchmark: gets state-of-the-art performance (see [LIBERO README](examples/libero/README.md)) | `gs://openpi-assets-preview/checkpoints/pi05_libero_may21`      |
-| $\pi_{0.5}$-DROID      | Inference / Fine-Tuning | $\pi_{0.5}$ model fine-tuned on the [DROID dataset](https://droid-dataset.github.io/): fast inference and good language-following | `gs://openpi-assets-preview/checkpoints/pi05_droid`      |
-=======
 | $\pi_{0.5}$-LIBERO      | Inference   | $\pi_{0.5}$ model fine-tuned for the [LIBERO](https://libero-project.github.io/datasets) benchmark: gets state-of-the-art performance (see [LIBERO README](examples/libero/README.md)) | `gs://openpi-assets/checkpoints/pi05_libero`      |
 | $\pi_{0.5}$-DROID      | Inference / Fine-Tuning | $\pi_{0.5}$ model fine-tuned on the [DROID dataset](https://droid-dataset.github.io/) with [knowledge insulation](https://www.physicalintelligence.company/research/knowledge_insulation): fast inference and good language-following | `gs://openpi-assets/checkpoints/pi05_droid`      |
->>>>>>> 5bff19b0
 
 
 By default, checkpoints are automatically downloaded from `gs://openpi-assets` and are cached in `~/.cache/openpi` when needed. You can overwrite the download path by setting the `OPENPI_DATA_HOME` environment variable.
@@ -331,11 +313,7 @@
 | Issue                                     | Resolution                                                                                                                                                                                   |
 | ----------------------------------------- | -------------------------------------------------------------------------------------------------------------------------------------------------------------------------------------------- |
 | `uv sync` fails with dependency conflicts | Try removing the virtual environment directory (`rm -rf .venv`) and running `uv sync` again. If issues persist, check that you have the latest version of `uv` installed (`uv self update`). |
-<<<<<<< HEAD
-| Training runs out of GPU memory           | Make sure you set `XLA_PYTHON_CLIENT_MEM_FRACTION=0.9` before running training to allow JAX to use more GPU memory. You can also use `--fsdp-devices <n>` where `<n>` is your number of GPUs, to enable [fully-sharded data parallelism](https://engineering.fb.com/2021/07/15/open-source/fsdp/), which reduces memory usage in exchange for slower training (the amount of slowdown depends on your particular setup).        |
-=======
 | Training runs out of GPU memory           | Make sure you set `XLA_PYTHON_CLIENT_MEM_FRACTION=0.9` (or higher) before running training to allow JAX to use more GPU memory. You can also use `--fsdp-devices <n>` where `<n>` is your number of GPUs, to enable [fully-sharded data parallelism](https://engineering.fb.com/2021/07/15/open-source/fsdp/), which reduces memory usage in exchange for slower training (the amount of slowdown depends on your particular setup). If you are still running out of memory, you may way to consider disabling EMA.        |
->>>>>>> 5bff19b0
 | Policy server connection errors           | Check that the server is running and listening on the expected port. Verify network connectivity and firewall settings between client and server.                                            |
 | Missing norm stats error when training    | Run `scripts/compute_norm_stats.py` with your config name before starting training.                                                                                                          |
 | Dataset download fails                    | Check your internet connection. For HuggingFace datasets, ensure you're logged in (`huggingface-cli login`).                                                                                 |
