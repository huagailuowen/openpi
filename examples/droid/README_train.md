--- conflicted
+++ resolved
@@ -64,11 +64,8 @@
 Consider submitting your DROID policies to the [RoboArena benchmark](https://robo-arena.github.io/), which allows you to evaluate your policies on diverse tasks & scenes, **in the real world**! :)
 
 If you have questions about RoboArena, please email [karl.pertsch@gmail.com](mailto:karl.pertsch@gmail.com).
-<<<<<<< HEAD
-=======
 
 
->>>>>>> 5bff19b0
 # Fine-Tuning on Custom DROID Datasets
 
 Here we describe how to fine-tune a model on a custom (smaller) dataset collected on the DROID platform. Like for other datasets, we will first convert the custom DROID dataset to LeRobot and then fine-tune a model (pi05-droid) on it.
